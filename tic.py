--- conflicted
+++ resolved
@@ -6,12 +6,8 @@
 
 
 def minimax(curr_game, state):
-<<<<<<< HEAD
     v, move = max_node(curr_game, state, -math.inf, math.inf)
-=======
-    v, move = max_node(curr_game, state)
-    print(f"in minimax, v={v} and move={move}")
->>>>>>> 44c68a86
+
     return move
 
 
@@ -27,13 +23,9 @@
 
     v = -math.inf
     for successor in curr_game.actions(state):
-<<<<<<< HEAD
         v_min, min_move = min_node(
             curr_game, curr_game.result(state, successor), alpha, beta
         )
-=======
-        v_min, _ = min_node(curr_game, curr_game.result(state, successor))
->>>>>>> 44c68a86
         if v_min > v:
             v, move = v_min, successor
             alpha = max(alpha, v)
@@ -55,13 +47,9 @@
 
     v = math.inf
     for successor in curr_game.actions(state):
-<<<<<<< HEAD
         v_max, max_move = max_node(
             curr_game, curr_game.result(state, successor), alpha, beta
         )
-=======
-        v_max, _ = max_node(curr_game, curr_game.result(state, successor))
->>>>>>> 44c68a86
         if v_max < v:
             v, move = v_max, successor
             beta = min(beta, v)
